{
    "targets": [
        {
            "target_name": "multihashing",
            "sources": [
                "multihashing.cc",
                "scryptjane.c",
                "scryptn.c",
                "keccak.c",
                "skein.c",
                "x11.c",
                "quark.c",
                "bcrypt.c",
                "groestl.c",
                "blake.c",
                "fugue.c",
                "qubit.c",
                "hefty1.c",
                "shavite3.c",
<<<<<<< HEAD
                "sha1.c",
=======
                "cryptonight.c",
                "x13.c",
                "boolberry.cc",
>>>>>>> 0cd36f9f
                "sha3/sph_hefty1.c",
                "sha3/sph_fugue.c",
                "sha3/aes_helper.c",
                "sha3/sph_blake.c",
                "sha3/sph_bmw.c",
                "sha3/sph_cubehash.c",
                "sha3/sph_echo.c",
                "sha3/sph_groestl.c",
                "sha3/sph_jh.c",
                "sha3/sph_keccak.c",
                "sha3/sph_luffa.c",
                "sha3/sph_shavite.c",
                "sha3/sph_simd.c",
                "sha3/sph_skein.c",
                "sha3/hamsi.c",
                "crypto/oaes_lib.c",
                "crypto/c_keccak.c",
                "crypto/c_groestl.c",
                "crypto/c_blake256.c",
                "crypto/c_jh.c",
                "crypto/c_skein.c",
                "crypto/hash.c",
                "crypto/aesb.c",
                "crypto/wild_keccak.cpp"
            ],
            "include_dirs": [
                "crypto",
            ],
            "cflags_cc": [
                "-std=c++0x"
            ],
        }
    ]
}<|MERGE_RESOLUTION|>--- conflicted
+++ resolved
@@ -17,13 +17,10 @@
                 "qubit.c",
                 "hefty1.c",
                 "shavite3.c",
-<<<<<<< HEAD
-                "sha1.c",
-=======
                 "cryptonight.c",
                 "x13.c",
                 "boolberry.cc",
->>>>>>> 0cd36f9f
+                "sha1.c",
                 "sha3/sph_hefty1.c",
                 "sha3/sph_fugue.c",
                 "sha3/aes_helper.c",
